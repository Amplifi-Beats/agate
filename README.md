# Agate

## Simple Gemini server for static files

Agate is a server for the [Gemini] network protocol, built with the [Rust] programming language. Agate has very few features, and can only serve static files. It uses async I/O, and should be quite efficient even when running on low-end hardware and serving many concurrent requests.

Since Agate by default uses port 1965, you should be able to run other servers (like e.g. Apache or nginx) on the same device.

## Learn more

* Home page: [gemini://qwertqwefsday.eu/agate.gmi][home]
* [Cargo package][crates.io]
* [Source code][source]

## Installation and Setup

1. Get a binary for agate. You can use any of the below ways:

### Pre-compiled

Download and unpack the [pre-compiled binary](https://github.com/mbrubeck/agate/releases).

### NixOS/Nix

Using the nix package manager run `nix-env -i agate`

_Note:_ agate is currently only in the unstable channel and will reach a release channel once the next release is tagged

### Cargo

If you have the Rust toolchain installed, run `cargo install agate` to install agate from crates.io.

### Source

Download the source code and run `cargo build --release` inside the source repository, then find the binary at `target/release/agate`.

***
You can use the install script in the `tools` directory for the remaining steps if there is one for your system.  
If there is none, please consider contributing one to make it easier for less tech-savvy users!
***

2. Generate a self-signed TLS certificate and private key in the `.certificates` directory.  For example, if you have OpenSSL 1.1 installed, you can use a command like the following.  (Replace the *two* occurences of `example.com` in the last line with the domain of your Gemini server.)

```
mkdir -p .certificates

openssl req -x509 -newkey rsa:4096 -nodes -days 3650 \
    -keyout .certificates/key.rsa -out .certificates/cert.pem \
    -subj "/CN=example.com" -addext "subjectAltName = DNS:example.com"
```

3. Run the server. You can use the following arguments to specify the locations of the content directory, certificate and key files, IP address and port to listen on, host name to expect in request URLs, and default language code(s) to include in the MIME type for for text/gemini files: (Again replace the hostname `example.com` with the address of your Gemini server.)

```
agate --content path/to/content/ \
      --addr [::]:1965 \
      --addr 0.0.0.0:1965 \
      --hostname example.com \
      --lang en-US
```

All of the command-line arguments are optional.  Run `agate --help` to see the default values used when arguments are omitted.

When a client requests the URL `gemini://example.com/foo/bar`, Agate will respond with the file at `path/to/content/foo/bar`. If any segment of the requested path starts with a dot, agate will respond with a status code 52, whether the file exists or not. This behaviour can be disabled with `--serve-secret` or by an entry for the specific file in the `.meta` configuration file (see Meta-Presets). If there is a directory at that path, Agate will look for a file named `index.gmi` inside that directory.

## Configuration

### TLS versions

Agate by default supports TLSv1.2 and TLSv1.3. You can disable support for TLSv1.2 by using the flag `--only-tls13` (or its short version `-3`). This is *NOT RECOMMENDED* as it may break compatibility with some clients. The Gemini specification requires compatibility with TLSv1.2 "for now" because not all platforms have good support for TLSv1.3 (cf. §4.1 of the specification).

### Directory listing

You can enable a basic directory listing for a directory by putting a file called `.directory-listing-ok` in that directory. This does not have an effect on sub-directories.
The directory listing will hide files and directories whose name starts with a dot (e.g. the `.directory-listing-ok` file itself or also the `.meta` configuration file).

A file called `index.gmi` will always take precedence over a directory listing.

### Meta-Presets

You can put a file called `.meta` in any content directory. This file stores some metadata about the adjacent files which Agate will use when serving these files. The `.meta` file must be UTF-8 encoded.
You can also enable a central configuration file with the `-C` flag (or the long version `--central-conf`). In this case Agate will always look for the `.meta` configuration file in the content root directory and will ignore `.meta` files in other directories.

The `.meta` file has the following format (*1):
* Empty lines are ignored.
* Everything behind a `#` on the same line is a comment and will be ignored.
* All other lines must have the form `<path>:<metadata>`, i.e. start with a file path, followed by a colon and then the metadata.

`<path>` is a case sensitive file path, which may or may not exist on disk. If <path> leads to a directory, it is ignored.
If central configuration file mode is not used, using a path that is not a file in the current directory is undefined behaviour (for example `../index.gmi` would be undefined behaviour).
You can use Unix style patterns in existing paths. For example `content/*` will match any file within `content`, and `content/**` will additionally match any files in subdirectories of `content`.
However, the `*` and `**` globs on their own will by default not match files or directories that start with a dot because of their special meaning.
This behaviour can be disabled with `--serve-secret` or by explicitly matching files starting with a dot with e.g. `content/.*` or `content/**/.*` respectively.
For more information on the patterns you can use, please see the [documentation of `glob::Pattern`](https://docs.rs/glob/0.3.0/glob/struct.Pattern.html).
Rules can overwrite other rules, so if a file is matched by multiple rules, the last one applies.

`<metadata>` can take one of four possible forms:
1. empty  
    Agate will not send a default language parameter, even if it was specified on the command line.
2. starting with a semicolon followed by MIME parameters  
    Agate will append the specified string onto the MIME type, if the file is found.
3. starting with a gemini status code (i.e. a digit 1-6 inclusive followed by another digit) and a space  
    Agate will send the metadata whether the file exists or not. The file will not be sent or accessed.
4. a MIME type, may include parameters  
    Agate will use this MIME type instead of what it would guess, if the file is found.
    The default language parameter will not be used, even if it was specified on the command line.

If a line violates the format or looks like case 3, but is incorrect, it might be ignored. You should check your logs. Please know that this configuration file is first read when a file from the respective directory is accessed. So no log messages after startup does not mean the `.meta` file is okay.

Such a configuration file might look like this:
```
# This line will be ignored.
**/*.de.gmi: ;lang=de
nl/**/*.gmi: ;lang=nl
index.gmi: ;lang=en-UK
LICENSE: text/plain;charset=UTF-8
gone.gmi: 52 This file is no longer here, sorry.
```

If this is the `.meta` file in the content root directory and the `-C` flag is used, this will result in the following response headers:
* `/` or `/index.gmi`
    -> `20 text/gemini;lang=en-UK`
* `/LICENSE`
    -> `20 text/plain;charset=UTF-8`
* `/gone.gmi`
    -> `52 This file is no longer here, sorry.`
* any non-hidden file ending in `.de.gmi` (including in non-hidden subdirectories)
    -> `20 text/gemini;lang=de`
* any non-hidden file in the `nl` directory ending in `.gmi` (including in non-hidden subdirectories)
    -> `20 text/gemini;lang=nl`

(*1) In theory the syntax is that of a typical INI-like file and also allows for sections with `[section]` (the default section is set to `mime` in the parser), since all other sections are disregarded, this does not make a difference. This also means that you can in theory also use `=` instead of `:`. For even more information, you can visit the [documentation of `configparser`](https://docs.rs/configparser/2.0).

### Logging Verbosity

Agate uses the `env_logger` crate and allows you to set the logging verbosity by setting the default `RUST_LOG` environment variable. For more information, please see the [documentation of `env_logger`].

### Virtual Hosts

Agate has basic support for virtual hosts. If you specify multiple `--hostname`s, Agate will look in a directory with the respective hostname within the content root directory.
For example if one of the hostnames is `example.com`, and the content root directory is set to the default `./content`, and `gemini://example.com/file.gmi` is requested, then Agate will look for `./content/example.com/file.gmi`. This behaviour is only enabled if multiple `--hostname`s are specified.
Agate does not support different certificates for different hostnames, you will have to use a single certificate for all domains (multi domain certificate).

If you want to serve the same content for multiple domains, you can instead disable the hostname check by not specifying `--hostname`. In this case Agate will disregard a request's hostname apart from checking that there is one.

<<<<<<< HEAD
### Multiple certificates

Agate has support for using multiple certificates with the `--certs` option. Agate will thus always require that a client uses SNI, which should not be a problem since the Gemini specification also requires SNI to be used.

Certificates are by default stored in the `.certificates` directory. This is a hidden directory for the purpose that uncautious people may set the content root directory to the currrent director which may also contain the certificates directory. In this case, the certificates and private keys would still be hidden. The certificates are only loaded when Agate is started and are not reloaded while running. The certificates directory may directly contain a key and certificate pair, this is the default pair used if no other matching keys are present. The certificates directory may also contain subdirectories for specific domains, for example a folder for `example.org` and `portal.example.org`. Note that the subfolders for subdomains (like `portal.example.org`) should not be inside other subfolders but directly in the certificates directory. Agate will select the certificate/key pair whose name matches most closely. For example take the following directory structure:

```
.certificates
|-- cert.pem     (1)
|-- key.rsa      (1)
|-- example.org
|   |-- cert.pem (2)
|   `-- key.rsa  (2)
`-- portal.example.org
    |-- cert.pem (3)
    `-- key.rsa  (3)
```

This would be understood like this:
* The certificate/key pair (1) would be used for the entire domain tree (exceptions below).
* The certificate/key pair (2) would be used for the entire domain tree of `example.org`, so also including subdomains like `secret.example.org`. It overrides the pair (1) for this subtree (exceptions below).
* The certificate/key pair (3) would be used for the entire domain tree of `portal.example.org`, so also inclduding subdomains like `test.portal.example.org`. It overrides the pairs (1) and (2) for this subtree.

Using a directory named just `.` causes undefined behaviour as this would have the same meaning as the top level certificate/key pair (pair (1) in the example above).

The files for a certificate/key pair have to be named `cert.pem` and `key.rsa` respectively. The certificate has to be a X.509 certificate in a PEM file and has to include a subject alt name of the domain name. The private key has to be in PKCS#8 format. For an example of how to create such certificates see Installation and Setup, step 2.
=======
## Logging

All requests will be logged using this format:
```
<local ip>:<local port> <remote ip or dash> "<request>" <response status> "<response meta>"[ error:<error>]
```
The "error:" part will only be logged if an error occurred. This should only be used for informative purposes as the status code should provide the information that an error occurred. If the error consisted in the connection not being established (e.g. because of TLS errors), the status code `00` will be used.

There are some lines apart from these that might occur in logs depending on the selected log level. For example the initial "Listening on..." line or information about listing a particular directory.
>>>>>>> 3ffe89b7

[Gemini]: https://gemini.circumlunar.space/
[Rust]: https://www.rust-lang.org/
[home]: gemini://qwertqwefsday.eu/agate.gmi
[source]: https://github.com/mbrubeck/agate
[crates.io]: https://crates.io/crates/agate
[documentation of `env_logger`]: https://docs.rs/env_logger/0.8<|MERGE_RESOLUTION|>--- conflicted
+++ resolved
@@ -143,7 +143,6 @@
 
 If you want to serve the same content for multiple domains, you can instead disable the hostname check by not specifying `--hostname`. In this case Agate will disregard a request's hostname apart from checking that there is one.
 
-<<<<<<< HEAD
 ### Multiple certificates
 
 Agate has support for using multiple certificates with the `--certs` option. Agate will thus always require that a client uses SNI, which should not be a problem since the Gemini specification also requires SNI to be used.
@@ -170,7 +169,7 @@
 Using a directory named just `.` causes undefined behaviour as this would have the same meaning as the top level certificate/key pair (pair (1) in the example above).
 
 The files for a certificate/key pair have to be named `cert.pem` and `key.rsa` respectively. The certificate has to be a X.509 certificate in a PEM file and has to include a subject alt name of the domain name. The private key has to be in PKCS#8 format. For an example of how to create such certificates see Installation and Setup, step 2.
-=======
+
 ## Logging
 
 All requests will be logged using this format:
@@ -180,7 +179,6 @@
 The "error:" part will only be logged if an error occurred. This should only be used for informative purposes as the status code should provide the information that an error occurred. If the error consisted in the connection not being established (e.g. because of TLS errors), the status code `00` will be used.
 
 There are some lines apart from these that might occur in logs depending on the selected log level. For example the initial "Listening on..." line or information about listing a particular directory.
->>>>>>> 3ffe89b7
 
 [Gemini]: https://gemini.circumlunar.space/
 [Rust]: https://www.rust-lang.org/
